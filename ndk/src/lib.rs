--- conflicted
+++ resolved
@@ -26,12 +26,8 @@
 pub mod media;
 pub mod native_activity;
 pub mod native_window;
-<<<<<<< HEAD
 pub mod surface_texture;
-=======
-
 pub mod audio;
 pub mod hardware_buffer;
 pub mod media;
->>>>>>> be552638
 pub mod trace;